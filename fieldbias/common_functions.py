<<<<<<< HEAD
import os
import struct
from collections import namedtuple
=======
#import pyfftw as fftw
import os
import struct
from collections import namedtuple
#from nbodykit.source.mesh import ArrayMesh
>>>>>>> 0003662d
import psutil
import numpy as np

__all__ = ['readGadgetSnapshot', 'GadgetHeader']

__GadgetHeader_fmt = '6I6dddii6Iiiddddii6Ii'

GadgetHeader = namedtuple('GadgetHeader', \
        'npart mass time redshift flag_sfr flag_feedback npartTotal flag_cooling num_files BoxSize Omega0 OmegaLambda HubbleParam flag_age flag_metals NallHW flag_entr_ics')
def get_memory():
    process = psutil.Process(os.getpid())
    print(process.memory_info().rss/1e9, "GB is current memory usage")  # in bytes 


def readGadgetSnapshot(filename, read_pos=False, read_vel=False, read_id=False,\
        read_mass=False, print_header=False, single_type=-1, lgadget=False):
    """
    This function reads the Gadget-2 snapshot file.

    Parameters
    ----------
    filename : str
        path to the input file
    read_pos : bool, optional
        Whether to read the positions or not. Default is false.
    read_vel : bool, optional
        Whether to read the velocities or not. Default is false.
    read_id : bool, optional
        Whether to read the particle IDs or not. Default is false.
    read_mass : bool, optional
        Whether to read the masses or not. Default is false.
    print_header : bool, optional
        Whether to print out the header or not. Default is false.
    single_type : int, optional
        Set to -1 (default) to read in all particle types.
        Set to 0--5 to read in only the corresponding particle type.
    lgadget : bool, optional
        Set to True if the particle file comes from l-gadget.
        Default is false.

    Returns
    -------
    ret : tuple
        A tuple of the requested data.
        The first item in the returned tuple is always the header.
        The header is in the GadgetHeader namedtuple format.
    """
    blocks_to_read = (read_pos, read_vel, read_id, read_mass)
    ret = []
    with open(filename, 'rb') as f:
        f.seek(4, 1)
        h = list(struct.unpack(__GadgetHeader_fmt, \
                f.read(struct.calcsize(__GadgetHeader_fmt))))
        if lgadget:
            h[30] = 0
            h[31] = h[18]
            h[18] = 0
            single_type = 1
        h = tuple(h)
        header = GadgetHeader._make((h[0:6],) + (h[6:12],) + h[12:16] \
                + (h[16:22],) + h[22:30] + (h[30:36],) + h[36:])
        if print_header:
            print(header)
        if not any(blocks_to_read):
            return header
        ret.append(header)
        f.seek(256 - struct.calcsize(__GadgetHeader_fmt), 1)
        f.seek(4, 1)
        #
        mass_npart = [0 if m else n for m, n in zip(header.mass, header.npart)]
        if single_type not in set(range(6)):
            single_type = -1
        #
        for i, b in enumerate(blocks_to_read):
            fmt = np.dtype(np.float32)
            fmt_64 = np.dtype(np.float64)
            item_per_part = 1
            npart = header.npart
            #
            if i < 2:
                item_per_part = 3
            elif i == 2:
                fmt = np.dtype(np.uint32)
                fmt_64 = np.dtype(np.uint64)
            elif i == 3:
                if sum(mass_npart) == 0:
                    ret.append(np.array([], fmt))
                    break
                npart = mass_npart
            #
            size_check = struct.unpack('I', f.read(4))[0]
            #
            block_item_size = item_per_part*sum(npart)
            if size_check != block_item_size*fmt.itemsize:
                fmt = fmt_64
            if size_check != block_item_size*fmt.itemsize:
                raise ValueError('Invalid block size in file!')
            size_per_part = item_per_part*fmt.itemsize
            #
            if not b:
                f.seek(sum(npart)*size_per_part, 1)
            else:
                if single_type > -1:
                    f.seek(sum(npart[:single_type])*size_per_part, 1)
                    npart_this = npart[single_type]
                else:
                    npart_this = sum(npart)
                data = np.fromstring(f.read(npart_this*size_per_part), fmt)
                if item_per_part > 1:
                    data.shape = (npart_this, item_per_part)
                ret.append(data)
                if not any(blocks_to_read[i+1:]):
                    break
                if single_type > -1:
                    f.seek(sum(npart[single_type+1:])*size_per_part, 1)
            f.seek(4, 1)
    #
    return tuple(ret)

def position_to_index(pos, lbox, nmesh):
    
    deltax = lbox/nmesh
    
    
    idvec = np.floor((pos)/deltax) 
    
    return (idvec%nmesh).astype('int16')

def kroneckerdelta(i, j):
    if i == j:
        return 1
    else:
        return 0

<<<<<<< HEAD
=======
# def delta_to_tidesq(delta_k, nmesh, lbox):
#     #Assumes delta_k is a pyfftw fourier-transformed density contrast field
#     #Computes the tidal tensor tau_ij = (k_i k_j/k^2  - delta_ij/3 )delta_k
#     #Returns it as an nbodykit mesh
#     kvals = np.fft.fftfreq(nmesh)*(2*np.pi*nmesh)/lbox
#     kvalsr = np.fft.rfftfreq(nmesh)*(2*np.pi*nmesh)/lbox
    
#     kx, ky, kz = np.meshgrid(kvals, kvals, kvalsr)
    
    
#     knorm = kx**2 + ky**2 + kz**2
#     knorm[0][0][0] = 1
#     klist = [[kx, kx], [kx, ky], [kx, kz], [ky, ky], [ky, kz], [kz, kz]]
    
#     del kx, ky, kz
#     gc.collect()
    
    
#     #Compute the symmetric tide at every Fourier mode which we'll reshape later
    
#     #Order is xx, xy, xz, yy, yz, zz
    
    
#     jvec = [[0,0], [0,1], [0,2], [1,1], [1,2], [2,2]]
#     tidesq = np.zeros(shape=(len(kvals), len(kvals), len(kvals)))

#     for i in range(len(klist)):
#         fft_tide = np.array((klist[i][0]*klist[i][1]/knorm - diracdelta(jvec[i][0], jvec[i][1])/3.) * (delta_k), dtype='complex64')
#         print(fft_tide.shape, fft_tide.dtype)
#         fft_tide = fftw.byte_align(fft_tide, fftw.simd_alignment, dtype='complex64')
#         real_out = fft_tide.view('float32')[:,:,:nmesh]
#         complex_in = fft_tide[:,:,:]
#         print(fft_tide.shape, real_out.shape, complex_in.shape)
#         transform = fftw.FFTW(complex_in, real_out, axes=(0,1,2),direction='FFTW_BACKWARD', threads=NTHREADS)
#         transform()
#         tidesq += real_out**2
#         if jvec[i][0] != jvec[i][1]:
#             tidesq+= real_out**2
            
#     del fft_tide
#     gc.collect()
     
#     return ArrayMesh(tidesq, BoxSize=lbox).to_real_field()


def delta_to_gradsqdelta(delta_k, nmesh, lbox):
    
    kvals = np.fft.fftfreq(nmesh)*(2*np.pi*nmesh)/lbox
    kvalsr = np.fft.rfftfreq(nmesh)*(2*np.pi*nmesh)/lbox
    
    kx, ky, kz = np.meshgrid(kvals, kvals, kvalsr)
    
    
    knorm = kx**2 + ky**2 + kz**2
    knorm[0][0][0] = 1
    
    ksqdelta = knorm*delta_k
    
    ksqdelta = fftw.byte_align(ksqdelta, dtype='complex64')
    
    gradsqdelta = fftw.interfaces.numpy_fft.irfftn(ksqdelta, axes=[0,1,2], threads=-1)

    
    return ArrayMesh(gradsqdelta, BoxSize=lbox).to_real_field()

def delta_to_tidesq(delta_k, nmesh, lbox, rank, nranks, fft):
    '''
    Computes the square tidal field from the density FFT
    
    s^2 = s_ij s_ij

    where 

    s_ij = (k_i k_j / k^2 - delta_ij / 3 ) * delta_k
    
    

    Inputs:
    delta_k: fft'd density, slab-decomposed. 
    nmesh: size of the mesh
    lbox: size of the box
    rank: current MPI rank
    nranks: total number of MPI ranks
    fft: PFFT fourier transform object. Used to do the backwards FFT.

    Outputs: 
    tidesq: the s^2 field for the given slab.
    '''
    #Assumes delta_k is a pyfftw fourier-transformed density contrast field
    #Computes the tidal tensor tau_ij = (k_i k_j/k^2  - delta_ij/3 )delta_k
    #Returns it as an nbodykit mesh
    kvals = np.fft.fftfreq(nmesh)*(2*np.pi*nmesh)/lbox
    kvalsmpi = kvals[rank*nmesh//nranks:(rank+1)*nmesh//nranks]
    kvalsr = np.fft.rfftfreq(nmesh)*(2*np.pi*nmesh)/lbox

    kx, ky, kz = np.meshgrid(kvalsmpi,kvals,  kvalsr)
    if rank==0:
        print(kvals.shape, kvalsmpi.shape, kvalsr.shape, "shape of x, y, z")

    knorm = kx**2 + ky**2 + kz**2
    if knorm[0][0][0] == 0:
        knorm[0][0][0] = 1

    klist = [[kx, kx], [kx, ky], [kx, kz], [ky, ky], [ky, kz], [kz, kz]]

    del kx, ky, kz
    gc.collect()

    #Compute the symmetric tide at every Fourier mode which we'll reshape later

    #Order is xx, xy, xz, yy, yz, zz
    jvec = [[0,0], [0,1], [0,2], [1,1], [1,2], [2,2]]
    tidesq = np.zeros((nmesh//nranks,nmesh,nmesh), dtype='float32')

    if rank==0:
        get_memory()
    for i in range(len(klist)):
        karray = (klist[i][0]*klist[i][1]/knorm - diracdelta(jvec[i][0], jvec[i][1])/3.)
        fft_tide = np.array(karray * (delta_k), dtype='complex64')

        #this is the local sij
        real_out = fft.backward(fft_tide)
>>>>>>> 0003662d


<|MERGE_RESOLUTION|>--- conflicted
+++ resolved
@@ -1,14 +1,7 @@
-<<<<<<< HEAD
-import os
-import struct
-from collections import namedtuple
-=======
-#import pyfftw as fftw
 import os
 import struct
 from collections import namedtuple
 #from nbodykit.source.mesh import ArrayMesh
->>>>>>> 0003662d
 import psutil
 import numpy as np
 
@@ -143,130 +136,5 @@
     else:
         return 0
 
-<<<<<<< HEAD
-=======
-# def delta_to_tidesq(delta_k, nmesh, lbox):
-#     #Assumes delta_k is a pyfftw fourier-transformed density contrast field
-#     #Computes the tidal tensor tau_ij = (k_i k_j/k^2  - delta_ij/3 )delta_k
-#     #Returns it as an nbodykit mesh
-#     kvals = np.fft.fftfreq(nmesh)*(2*np.pi*nmesh)/lbox
-#     kvalsr = np.fft.rfftfreq(nmesh)*(2*np.pi*nmesh)/lbox
-    
-#     kx, ky, kz = np.meshgrid(kvals, kvals, kvalsr)
-    
-    
-#     knorm = kx**2 + ky**2 + kz**2
-#     knorm[0][0][0] = 1
-#     klist = [[kx, kx], [kx, ky], [kx, kz], [ky, ky], [ky, kz], [kz, kz]]
-    
-#     del kx, ky, kz
-#     gc.collect()
-    
-    
-#     #Compute the symmetric tide at every Fourier mode which we'll reshape later
-    
-#     #Order is xx, xy, xz, yy, yz, zz
-    
-    
-#     jvec = [[0,0], [0,1], [0,2], [1,1], [1,2], [2,2]]
-#     tidesq = np.zeros(shape=(len(kvals), len(kvals), len(kvals)))
-
-#     for i in range(len(klist)):
-#         fft_tide = np.array((klist[i][0]*klist[i][1]/knorm - diracdelta(jvec[i][0], jvec[i][1])/3.) * (delta_k), dtype='complex64')
-#         print(fft_tide.shape, fft_tide.dtype)
-#         fft_tide = fftw.byte_align(fft_tide, fftw.simd_alignment, dtype='complex64')
-#         real_out = fft_tide.view('float32')[:,:,:nmesh]
-#         complex_in = fft_tide[:,:,:]
-#         print(fft_tide.shape, real_out.shape, complex_in.shape)
-#         transform = fftw.FFTW(complex_in, real_out, axes=(0,1,2),direction='FFTW_BACKWARD', threads=NTHREADS)
-#         transform()
-#         tidesq += real_out**2
-#         if jvec[i][0] != jvec[i][1]:
-#             tidesq+= real_out**2
-            
-#     del fft_tide
-#     gc.collect()
-     
-#     return ArrayMesh(tidesq, BoxSize=lbox).to_real_field()
 
 
-def delta_to_gradsqdelta(delta_k, nmesh, lbox):
-    
-    kvals = np.fft.fftfreq(nmesh)*(2*np.pi*nmesh)/lbox
-    kvalsr = np.fft.rfftfreq(nmesh)*(2*np.pi*nmesh)/lbox
-    
-    kx, ky, kz = np.meshgrid(kvals, kvals, kvalsr)
-    
-    
-    knorm = kx**2 + ky**2 + kz**2
-    knorm[0][0][0] = 1
-    
-    ksqdelta = knorm*delta_k
-    
-    ksqdelta = fftw.byte_align(ksqdelta, dtype='complex64')
-    
-    gradsqdelta = fftw.interfaces.numpy_fft.irfftn(ksqdelta, axes=[0,1,2], threads=-1)
-
-    
-    return ArrayMesh(gradsqdelta, BoxSize=lbox).to_real_field()
-
-def delta_to_tidesq(delta_k, nmesh, lbox, rank, nranks, fft):
-    '''
-    Computes the square tidal field from the density FFT
-    
-    s^2 = s_ij s_ij
-
-    where 
-
-    s_ij = (k_i k_j / k^2 - delta_ij / 3 ) * delta_k
-    
-    
-
-    Inputs:
-    delta_k: fft'd density, slab-decomposed. 
-    nmesh: size of the mesh
-    lbox: size of the box
-    rank: current MPI rank
-    nranks: total number of MPI ranks
-    fft: PFFT fourier transform object. Used to do the backwards FFT.
-
-    Outputs: 
-    tidesq: the s^2 field for the given slab.
-    '''
-    #Assumes delta_k is a pyfftw fourier-transformed density contrast field
-    #Computes the tidal tensor tau_ij = (k_i k_j/k^2  - delta_ij/3 )delta_k
-    #Returns it as an nbodykit mesh
-    kvals = np.fft.fftfreq(nmesh)*(2*np.pi*nmesh)/lbox
-    kvalsmpi = kvals[rank*nmesh//nranks:(rank+1)*nmesh//nranks]
-    kvalsr = np.fft.rfftfreq(nmesh)*(2*np.pi*nmesh)/lbox
-
-    kx, ky, kz = np.meshgrid(kvalsmpi,kvals,  kvalsr)
-    if rank==0:
-        print(kvals.shape, kvalsmpi.shape, kvalsr.shape, "shape of x, y, z")
-
-    knorm = kx**2 + ky**2 + kz**2
-    if knorm[0][0][0] == 0:
-        knorm[0][0][0] = 1
-
-    klist = [[kx, kx], [kx, ky], [kx, kz], [ky, ky], [ky, kz], [kz, kz]]
-
-    del kx, ky, kz
-    gc.collect()
-
-    #Compute the symmetric tide at every Fourier mode which we'll reshape later
-
-    #Order is xx, xy, xz, yy, yz, zz
-    jvec = [[0,0], [0,1], [0,2], [1,1], [1,2], [2,2]]
-    tidesq = np.zeros((nmesh//nranks,nmesh,nmesh), dtype='float32')
-
-    if rank==0:
-        get_memory()
-    for i in range(len(klist)):
-        karray = (klist[i][0]*klist[i][1]/knorm - diracdelta(jvec[i][0], jvec[i][1])/3.)
-        fft_tide = np.array(karray * (delta_k), dtype='complex64')
-
-        #this is the local sij
-        real_out = fft.backward(fft_tide)
->>>>>>> 0003662d
-
-
