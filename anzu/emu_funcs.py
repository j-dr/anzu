--- conflicted
+++ resolved
@@ -683,19 +683,9 @@
         # Pulling all of the measured P(k) into a file
         spectra_aem = np.copy(self.spectra_aem)
         spectra_lpt = np.copy(self.spectra_lpt)
-<<<<<<< HEAD
         ncosmos = spectra_aem.shape[0]
         
         if self.degree_cv < 2:
-            idx = np.arange(ncosmos) != self.ncv
-        else:
-            idx = (np.arange(ncosmos) < self.ncv) & (self.ncv + self.degree_cv < np.arange(ncosmos))
-
-=======
-        ncosmos = len(spectra_aem)
-
-        
-        if self.degree_cv<2:
             idx = np.arange(ncosmos) != self.ncv
         else:
             if self.ncv is not None:
@@ -703,7 +693,7 @@
             else:
                 idx = (np.arange(ncosmos) >= self.degree_cv)
         
->>>>>>> 00dc968f
+
         spectra_aem = spectra_aem[idx]
         spectra_lpt = spectra_lpt[idx]
 
