from velocileptors.LPT.cleft_fftw import CLEFT
from velocileptors.EPT.cleft_kexpanded_resummed_fftw import RKECLEFT
from scipy.signal import savgol_filter
from scipy.interpolate import interp1d
from itertools import product
from classy import Class
from glob import glob
<<<<<<< HEAD
from mpi4py import MPI
=======
>>>>>>> a6bc4f2d
import numpy as np
import h5py as h5
from yaml import Loader
import os, yaml


import sys

sys.path.append("/global/homes/j/jderose/project/ZeNBu/")
from zenbu import Zenbu


def _lpt_pk(
    k,
    p_lin,
    D=None,
    cleftobj=None,
    kecleft=False,
    zenbu=True,
    cutoff=np.pi * 700 / 525.0,
):
    """
    Returns a spline object which computes the cleft component spectra.
    Computed either in "full" CLEFT or in "k-expanded" CLEFT (kecleft)
    which allows for faster redshift dependence.
    Args:
        k: array-like
            Array of wavevectors to compute power spectra at (in h/Mpc).
        p_lin: array-like
            Linear power spectrum to produce velocileptors predictions for.
            If kecleft==True, then should be for z=0, and redshift evolution is
            handled by passing the appropriate linear growth factor to D.
        D: float
            Linear growth factor. Only required if kecleft==True.
        kecleft: bool
            Whether to use kecleft or not. Setting kecleft==True
            allows for faster computation of spectra keeping cosmology
            fixed and varying redshift if the cleftobj from the
            previous calculation at the same cosmology is provided to
            the cleftobj keyword.
    Returns:
        cleft_aem : InterpolatedUnivariateSpline
            Spline that computes basis spectra as a function of k.
        cleftobt: CLEFT object
            CLEFT object used to compute basis spectra.
    """

    if kecleft:
        if D is None:
            raise (ValueError("Must provide growth factor if using kecleft"))

        # If using kecleft, check if we're only varying the redshift

        if cleftobj is None:
            # Function to obtain the no-wiggle spectrum.
            # Not implemented yet, maybe Wallisch maybe B-Splines?
            # pnw = p_nwify(pk)
            # For now just use Stephen's standard savgol implementation.
            cleftobj = RKECLEFT(k, p_lin)

        # Adjust growth factors
        cleftobj.make_ptable(D=D, kmin=k[0], kmax=k[-1], nk=1000)
        cleftpk = cleftobj.pktable.T

    elif zenbu:
        zobj = Zenbu(k, p_lin, cutoff=cutoff, N=3000, jn=15)
        zobj.make_ptable()
        cleftpk = zobj.pktable.T

    else:
        # Using "full" CLEFT, have to always do calculation from scratch
        cleftobj = CLEFT(k, p_lin, N=2700, jn=10, cutoff=1)
        cleftobj.make_ptable()

        cleftpk = cleftobj.pktable.T

        # Different cutoff for other spectra, because otherwise different
        # large scale asymptote

        cleftobj = CLEFT(k, p_lin, N=2700, jn=5, cutoff=10)
        cleftobj.make_ptable()

    if not zenbu:
        cleftpk[2, :] /= 2
        cleftpk[6, :] /= 0.25
        cleftpk[7, :] /= 2
        cleftpk[8, :] /= 2

    cleftspline = interp1d(cleftpk[0], cleftpk, fill_value="extrapolate")

    return cleftspline, cleftobj


def _cleft_pk(k, p_lin, D=None, cleftobj=None, kecleft=True):
    """
    Returns a spline object which computes the cleft component spectra.
    Computed either in "full" CLEFT or in "k-expanded" CLEFT (kecleft)
    which allows for faster redshift dependence.
    Args:
        k: array-like
            Array of wavevectors to compute power spectra at (in h/Mpc).
        p_lin: array-like
            Linear power spectrum to produce velocileptors predictions for.
            If kecleft==True, then should be for z=0, and redshift evolution is
            handled by passing the appropriate linear growth factor to D.
        D: float
            Linear growth factor. Only required if kecleft==True.
        kecleft: bool
            Whether to use kecleft or not. Setting kecleft==True
            allows for faster computation of spectra keeping cosmology
            fixed and varying redshift if the cleftobj from the
            previous calculation at the same cosmology is provided to
            the cleftobj keyword.
    Returns:
        cleft_aem : InterpolatedUnivariateSpline
            Spline that computes basis spectra as a function of k.
        cleftobt: CLEFT object
            CLEFT object used to compute basis spectra.
    """

    if kecleft:
        if D is None:
            raise (ValueError("Must provide growth factor if using kecleft"))

        # If using kecleft, check if we're only varying the redshift

        if cleftobj is None:
            # Function to obtain the no-wiggle spectrum.
            # Not implemented yet, maybe Wallisch maybe B-Splines?
            # pnw = p_nwify(pk)
            # For now just use Stephen's standard savgol implementation.
            cleftobj = RKECLEFT(k, p_lin)

        # Adjust growth factors
        cleftobj.make_ptable(D=D, kmin=k[0], kmax=k[-1], nk=1000)
        cleftpk = cleftobj.pktable.T

    else:
        # Using "full" CLEFT, have to always do calculation from scratch
        cleftobj = CLEFT(k, p_lin, N=2700, jn=10, cutoff=1)
        cleftobj.make_ptable()

        cleftpk = cleftobj.pktable.T

        # Different cutoff for other spectra, because otherwise different
        # large scale asymptote

        cleftobj = CLEFT(k, p_lin, N=2700, jn=5, cutoff=10)
        cleftobj.make_ptable()

    cleftpk[3:, :] = cleftobj.pktable.T[3:, :]
    cleftpk[2, :] /= 2
    cleftpk[6, :] /= 0.25
    cleftpk[7, :] /= 2
    cleftpk[8, :] /= 2

    cleftspline = interp1d(cleftpk[0], cleftpk, fill_value="extrapolate")

    return cleftspline, cleftobj


def load_pk_from_dict(filename):

    pk_ij_list = np.load(filename, allow_pickle=True)
    nspec = len(pk_ij_list)
    keys = list(pk_ij_list[0].keys())
    k = pk_ij_list[0]["k"]
    nk = k.shape[0]

    if "mu" in keys:
        mu = pk_ij_list[0]["mu"]
        nmu = mu.shape[-1]
    else:
        nmu = 1
        mu = None

    if "power_poles" in keys:
        npoles = pk_ij_list[0]["power_poles"].shape[0]
        has_poles = True
        pk_pole_array = np.zeros((nspec, npoles, nk))

    else:
        npoles = 1
        has_poles = False

    pk_wedge_array = np.zeros((nspec, nk, nmu))

    for i in range(nspec):
        # power_wedges is always defined, even if only using 1d pk (then wedge is [0,1])
        pk_wedges = pk_ij_list[i]["power_wedges"]
        pk_wedge_array[i, ...] = pk_wedges.reshape(nk, -1)

        if has_poles:
            pk_poles = pk_ij_list[i]["power_poles"]
            pk_pole_array[i, ...] = pk_poles

    if has_poles:
        return k, mu, pk_wedge_array, pk_pole_array
    else:
        return k, mu, pk_wedge_array


def get_spectra_from_fields(fields1, fields2, neutrinos=True):
    spectra = []
    for i, fi in enumerate(fields1):
        for j, fj in enumerate(fields2):
            if (i < j) | (neutrinos & (i == 1) & (j == 0)):
                continue
            spectra.append((fi, fj))

    return spectra


def compute_beta_and_reduce_variance(
    k,
    pk_ij_nn,
    pk_ij_zn,
    pk_ij_zz,
    pk_ij_zenbu,
    neutrinos=True,
    k0=0.618,
    dk=0.167,
    sg_window=21,
):

    if neutrinos:
        fields_n = ["1m", "1cb", "d", "d2", "s", "n2"]
        component_spectra_nn = get_spectra_from_fields(fields_n, fields_n)
        nspec_nn = len(component_spectra_nn)
        pk_ij_nn_dict = dict(zip(component_spectra_nn, pk_ij_nn))
    else:
        fields_n = ["1cb", "d", "d2", "s", "n2"]
        component_spectra_nn = get_spectra_from_fields(
            fields_n, fields_n, neutrinos=False
        )
        nspec_nn = len(component_spectra_nn)
        pk_ij_nn_dict = dict(zip(component_spectra_nn, pk_ij_nn))

    fields_z = ["1", "d", "d2", "s", "n2"]
    fields_zenbu = ["1", "d", "d2", "s"]

    component_spectra_zz = get_spectra_from_fields(fields_z, fields_z, neutrinos=False)
    component_spectra_zenbu = get_spectra_from_fields(
        fields_z, fields_zenbu, neutrinos=False
    )

    pk_ij_zz_dict = dict(zip(component_spectra_zz, pk_ij_zz))
    pk_ij_zenbu_dict = dict(zip(component_spectra_zenbu, pk_ij_zenbu))

    component_spectra_zn = list(product(fields_z, fields_n))
    pk_ij_zn_dict = dict(zip(component_spectra_zn, pk_ij_zn))

    beta_ij = []
    beta_ij_damp = []
    beta_ij_smooth = []

    pk_ij_nn_hat = []
    pk_ij_nn_smooth = []
    pk_ij_nn_beta1 = []

    pk_ij_zz_l = []
    pk_ij_zenbu_l = []
    pk_ij_zn_l = []
    pk_ij_nz_l = []
    for n in range(nspec_nn):
        if (component_spectra_nn[n][0] == "n2") | (component_spectra_nn[n][1] == "n2"):
            continue

        f_i_n = component_spectra_nn[n][0]
        f_i_z = component_spectra_nn[n][0]
        f_j_n = component_spectra_nn[n][1]
        f_j_z = component_spectra_nn[n][1]

        if f_i_n[0] == "1":
            f_i_z = "1"
        if f_j_n[0] == "1":
            f_j_z = "1"

        p_ii_zn = pk_ij_zn_dict[(f_i_z, f_i_n)]
        p_jj_zn = pk_ij_zn_dict[(f_j_z, f_j_n)]
        p_ij_zn = pk_ij_zn_dict[(f_i_z, f_j_n)]
        p_ij_nz = pk_ij_zn_dict[(f_j_z, f_i_n)]

        try:
            p_ii_zz = pk_ij_zz_dict[(f_i_z, f_i_z)]
            p_jj_zz = pk_ij_zz_dict[(f_j_z, f_j_z)]
            p_ij_zz = pk_ij_zz_dict[(f_j_z, f_i_z)]
            p_ij_zenbu = pk_ij_zenbu_dict[(f_j_z, f_i_z)]
        except:
            p_ii_zz = pk_ij_zz_dict[(f_i_z, f_i_z)]
            p_jj_zz = pk_ij_zz_dict[(f_j_z, f_j_z)]
            p_ij_zz = pk_ij_zz_dict[(f_i_z, f_j_z)]
            p_ij_zenbu = pk_ij_zenbu_dict[(f_i_z, f_j_z)]

        beta = (p_ii_zn * p_jj_zn + p_ij_zn * p_ij_nz) / (
            p_ij_zz**2 + p_ii_zz * p_jj_zz
        )
        beta_damp = 1 / 2 * (1 - np.tanh((k - k0) / dk)) * beta
        beta_smooth = savgol_filter(beta_damp, sg_window, 3)
        beta1 = 1 / 2 * (1 - np.tanh((k - k0) / dk)) * np.ones_like(beta)

        beta_ij.append(beta)
        beta_ij_damp.append(beta_damp)
        beta_ij_smooth.append(beta_damp)

        p_ij_nn_hat = pk_ij_nn[n] - beta_damp * (p_ij_zz - p_ij_zenbu)
        p_ij_nn_smooth = pk_ij_nn[n] - beta_smooth * (p_ij_zz - p_ij_zenbu)
        p_ij_nn_beta1 = pk_ij_nn[n] - beta1 * (p_ij_zz - p_ij_zenbu)

        pk_ij_nn_hat.append(p_ij_nn_hat)
        pk_ij_nn_smooth.append(p_ij_nn_smooth)
        pk_ij_nn_beta1.append(p_ij_nn_beta1)

        pk_ij_zz_l.append(p_ij_zz)
        pk_ij_zenbu_l.append(p_ij_zenbu)
        pk_ij_zn_l.append(p_ij_zn)
        pk_ij_nz_l.append(p_ij_nz)

    return (
        pk_ij_nn_hat,
        pk_ij_nn_smooth,
        pk_ij_nn_beta1,
        beta_ij,
        beta_ij_damp,
        beta_ij_smooth,
        pk_ij_zz_l,
        pk_ij_zenbu_l,
        pk_ij_zn_l,
        pk_ij_nz_l,
    )


def lpt_spectra(k, z, anzu_config, kin, p_lin_in, pkclass=None):

    if pkclass == None:
        with open(anzu_config, "r") as fp:
            cfg = yaml.load(fp, Loader=Loader)
        pkclass = Class()
        pkclass.set(cfg["Cosmology"])
        pkclass.compute()

<<<<<<< HEAD
    if cfg["surrogate_gaussian_cutoff"] is not False:
        if cfg["surrogate_gaussian_cutoff"] == True:
            cutoff = np.pi * cfg['nmesh_in'] / cfg['lbox']
        else:
            cutoff = float(cfg["surrogate_gaussian_cutoff"])
    else:
        cutoff = 10

#    cutoff = np.pi * cfg["nmesh_in"] / cfg["lbox"]
=======
    cutoff = np.pi * cfg["nmesh_in"] / cfg["lbox"]
>>>>>>> a6bc4f2d
    kt = np.logspace(-3, 1, 100)

    pk_cb_lin = np.array(
        [
            pkclass.pk_cb_lin(ki, np.array([0])) * cfg["Cosmology"]["h"] ** 3
            for ki in kt * cfg["Cosmology"]["h"]
        ]
    )
    pk_m_lin = np.array(
        [
            pkclass.pk_lin(ki, np.array([z])) * cfg["Cosmology"]["h"] ** 3
            for ki in kt * cfg["Cosmology"]["h"]
        ]
    )
    pk_cb_lin_zb = np.array(
        [
            pkclass.pk_cb_lin(ki, np.array([z])) * cfg["Cosmology"]["h"] ** 3
            for ki in kt * cfg["Cosmology"]["h"]
        ]
    )

    Dthis = pkclass.scale_independent_growth_factor(z)
    Dic = pkclass.scale_independent_growth_factor(cfg["z_ic"])

    zbspline, cleftobj = _lpt_pk(kin, p_lin_in * (Dthis / Dic) ** 2, cutoff=cutoff)

    cleft_m_spline, cleftobj = _cleft_pk(kt, pk_m_lin, kecleft=False)
    cleft_cb_spline, cleftobj = _cleft_pk(kt, pk_cb_lin_zb, kecleft=False)

    pk_zenbu = zbspline(k)
    pk_cb_3lpt = cleft_cb_spline(k)
    pk_m_3lpt = cleft_m_spline(k)

    return pk_zenbu[1:], pk_m_3lpt[1:12], pk_cb_3lpt[1:12], pkclass


def reduce_variance(
    k,
    pk_ij_nn,
    pk_ij_zn,
    pk_ij_zz,
    anzu_config,
    z,
    kt,
    p_lin_in,
    neutrinos=True,
    pkclass=None,
):

    pk_ij_zenbu, pk_m_3lpt, pk_cb_3lpt, pkclass = lpt_spectra(
        k, z, anzu_config, kt, p_lin_in, pkclass=pkclass
    )
    (
        pk_ij_nn_hat,
        pk_ij_nn_smooth,
        pk_ij_nn_beta1,
        beta_ij,
        beta_ij_damp,
        beta_ij_smooth,
        pk_ij_zz_l,
        pk_ij_zenbu_l,
        pk_ij_zn_l,
        pk_ij_nz_l,
    ) = compute_beta_and_reduce_variance(
        k,
        pk_ij_nn,
        pk_ij_zn,
        pk_ij_zz,
        pk_ij_zenbu,
        neutrinos=neutrinos,
        k0=0.618,
        dk=0.167,
    )  # k0=0.1, dk=0.167)

    return (
        pk_ij_nn_hat,
        pk_ij_nn_smooth,
        pk_ij_nn_beta1,
        beta_ij,
        beta_ij_damp,
        beta_ij_smooth,
        pk_ij_zz_l,
        pk_ij_zenbu_l,
        pk_ij_zn_l,
        pk_ij_nz_l,
        pk_m_3lpt,
        pk_cb_3lpt,
        pkclass,
    )

<<<<<<< HEAD
def reduce_variance_fullsim(configbase, rsd=False):

=======

if __name__ == "__main__":

    configbase = sys.argv[1]
    if len(sys.argv) > 2:
        rsd = sys.argv[2]
    else:
        rsd = False
>>>>>>> a6bc4f2d

    with open("{}/anzu_fields.param".format(configbase), "r") as fp:
        cfg = yaml.load(fp, Loader=Loader)

    basename = cfg["outdir"]
    a_all = np.array(
        [
            float(f.split("_a")[-1].split("_")[0])
            for f in glob(
                "{}/basis_spectra_nbody_pk_rsd={}_pypower={}_a*_nmesh*.npy".format(
                    basename, rsd, cfg["use_pypower"]
                )
            )
            if len(f.split("_a")[-1].split("_")[0]) == 6
        ]
    )
    a_all.sort()
    print(len(a_all), flush=True)

    pk_ij_hat = np.zeros((len(a_all), 14, 699))
    pk_ij_smooth = np.zeros((len(a_all), 14, 699))
    pk_ij_beta1 = np.zeros((len(a_all), 14, 699))
    pk_ij_3lpt = np.zeros((len(a_all), 14, 699))
    pk_ij_zenbu = np.zeros((len(a_all), 14, 699))
    pk_ij_zz_all = np.zeros((len(a_all), 14, 699))
    pk_ij_nn_all = np.zeros((len(a_all), 14, 699))
    pk_ij_zn_all = np.zeros((len(a_all), 14, 699))
    pk_ij_nz_all = np.zeros((len(a_all), 14, 699))
    beta_ij_all = np.zeros((len(a_all), 14, 699))
    beta_ij_smooth_all = np.zeros((len(a_all), 14, 699))

    anzu_config = configbase + "anzu_fields.param"

    s_m_map = {0: 0, 2: 1, 5: 3, 9: 6}
    s_cb_map = {1: 0, 3: 1, 4: 2, 6: 3, 7: 4, 8: 5, 10: 6, 11: 7, 12: 8, 13: 9}

    for j, a_this in enumerate(np.array(a_all)):
<<<<<<< HEAD
        print('working on snapshot {}'.format(j), flush=True)
=======
>>>>>>> a6bc4f2d
        pk_zz_fname = (
            basename
            + "basis_spectra_za_surrogate_pk_rsd=False_pypower=True_a{:.4f}_nmesh1400.npy".format(
                a_this
            )
        )
        pk_nn_fname = (
            basename
            + "basis_spectra_nbody_pk_rsd=False_pypower=True_a{:.4f}_nmesh1400.npy".format(
                a_this
            )
        )
        pk_zn_fname = (
            basename
            + "basis_spectra_za_surrogate_crosscorr_pk_rsd=False_pypower=True_a{:.4f}_nmesh1400.npy".format(
                a_this
            )
        )
        z_this = 1 / a_this - 1
        k, mu, pk_ij_nn, pk_ij_nn_poles = load_pk_from_dict(pk_nn_fname)
        k, mu, pk_ij_zn, _ = load_pk_from_dict(pk_zn_fname)
        k, mu, pk_ij_zz, _ = load_pk_from_dict(pk_zz_fname)
        p_in = np.loadtxt("{}/input_powerspec.txt".format(configbase))
        (
            pk_ij_nn_hat,
            pk_ij_nn_smooth,
            pk_ij_nn_beta1,
            beta_ij,
            beta_ij_damp,
            beta_ij_smooth,
            pk_ij_zz_l,
            pk_ij_zenbu_l,
            pk_ij_zn_l,
            pk_ij_nz_l,
            pk_m_3lpt,
            pk_cb_3lpt,
            pkclass,
        ) = reduce_variance(
            k,
            pk_ij_nn[..., 0],
            pk_ij_zn[..., 0],
            pk_ij_zz[..., 0],
            anzu_config,
            z_this,
            p_in[:, 0],
            p_in[:, 1] * (2 * np.pi) ** 3,
        )

        for s in np.arange(len(pk_ij_nn_hat)):
            pk_ij_hat[j, s, :] = pk_ij_nn_hat[s]
            pk_ij_smooth[j, s, :] = pk_ij_nn_smooth[s]
            pk_ij_beta1[j, s, :] = pk_ij_nn_beta1[s]

            pk_ij_zenbu[j, s, :] = pk_ij_zenbu_l[s]
            pk_ij_zz_all[j, s, :] = pk_ij_zz_l[s]
            pk_ij_nn_all[j, s, :] = pk_ij_nn[s, ..., 0]
            pk_ij_zn_all[j, s, :] = pk_ij_zn_l[s]
            pk_ij_nz_all[j, s, :] = pk_ij_nz_l[s]
            beta_ij_all[j, s, :] = beta_ij[s]
            beta_ij_smooth_all[j, s, :] = beta_ij_smooth[s]

            if s in [0, 2, 5, 9]:
                pk_ij_3lpt[j, s, :] = pk_m_3lpt[s_m_map[s]]
            else:
                pk_ij_3lpt[j, s, :] = pk_cb_3lpt[s_cb_map[s]]

    np.save("{}/pk_ij_nn_hat_noexp_damp.npy".format(basename), pk_ij_hat)
<<<<<<< HEAD
    np.save("{}/pk_ij_nn_smooth_noexp_damp.npy".format(basename), pk_ij_smooth)
    np.save("{}/pk_ij_nn_beta1_noexp_damp.npy".format(basename), pk_ij_beta1)
=======
    np.save("{}/pk_ij_nn_smooth_noexp_damp.npy".format(basename), pk_ij_hat)
    np.save("{}/pk_ij_nn_beta1_noexp_damp.npy".format(basename), pk_ij_hat)
>>>>>>> a6bc4f2d
    np.save("{}/pk_ij_zz_noexp_damp.npy".format(basename), pk_ij_zz_all)
    np.save("{}/pk_ij_nn_noexp_damp.npy".format(basename), pk_ij_nn_all)
    np.save("{}/pk_ij_zn_noexp_damp.npy".format(basename), pk_ij_zn_all)
    np.save("{}/pk_ij_nz_noexp_damp.npy".format(basename), pk_ij_nz_all)
    np.save("{}/beta_ij_noexp_damp.npy".format(basename), beta_ij_all)
<<<<<<< HEAD
    np.save("{}/beta_ij_smooth_noexp_damp.npy".format(basename), beta_ij_smooth_all)
    np.save("{}/pk_ij_zenbu_noexp_damp.npy".format(basename), pk_ij_zenbu)
    np.save("{}/pk_ij_3lpt_noexp_damp.npy".format(basename), pk_ij_3lpt)
    

if __name__ == "__main__":

    rsd = sys.argv[1]
#    print('rsd', rsd, flush=True)
    configbases = sys.argv[2:]

    rank = MPI.COMM_WORLD.rank
    size = MPI.COMM_WORLD.size

    configbases = configbases[rank::size]

    for configbase in configbases:
        print(configbase, flush=True)
        reduce_variance_fullsim(configbase, rsd=rsd)
=======
    np.save("{}/beta_ij_smooth_noexp_damp.npy".format(basename), beta_ij_all)
    np.save("{}/pk_ij_zenbu_noexp_damp.npy".format(basename), pk_ij_zenbu)
    np.save("{}/pk_ij_3lpt_noexp_damp.npy".format(basename), pk_ij_3lpt)
>>>>>>> a6bc4f2d
<|MERGE_RESOLUTION|>--- conflicted
+++ resolved
@@ -5,10 +5,7 @@
 from itertools import product
 from classy import Class
 from glob import glob
-<<<<<<< HEAD
 from mpi4py import MPI
-=======
->>>>>>> a6bc4f2d
 import numpy as np
 import h5py as h5
 from yaml import Loader
@@ -350,7 +347,6 @@
         pkclass.set(cfg["Cosmology"])
         pkclass.compute()
 
-<<<<<<< HEAD
     if cfg["surrogate_gaussian_cutoff"] is not False:
         if cfg["surrogate_gaussian_cutoff"] == True:
             cutoff = np.pi * cfg['nmesh_in'] / cfg['lbox']
@@ -359,10 +355,6 @@
     else:
         cutoff = 10
 
-#    cutoff = np.pi * cfg["nmesh_in"] / cfg["lbox"]
-=======
-    cutoff = np.pi * cfg["nmesh_in"] / cfg["lbox"]
->>>>>>> a6bc4f2d
     kt = np.logspace(-3, 1, 100)
 
     pk_cb_lin = np.array(
@@ -397,7 +389,6 @@
     pk_m_3lpt = cleft_m_spline(k)
 
     return pk_zenbu[1:], pk_m_3lpt[1:12], pk_cb_3lpt[1:12], pkclass
-
 
 def reduce_variance(
     k,
@@ -453,19 +444,7 @@
         pkclass,
     )
 
-<<<<<<< HEAD
 def reduce_variance_fullsim(configbase, rsd=False):
-
-=======
-
-if __name__ == "__main__":
-
-    configbase = sys.argv[1]
-    if len(sys.argv) > 2:
-        rsd = sys.argv[2]
-    else:
-        rsd = False
->>>>>>> a6bc4f2d
 
     with open("{}/anzu_fields.param".format(configbase), "r") as fp:
         cfg = yaml.load(fp, Loader=Loader)
@@ -496,17 +475,14 @@
     pk_ij_nz_all = np.zeros((len(a_all), 14, 699))
     beta_ij_all = np.zeros((len(a_all), 14, 699))
     beta_ij_smooth_all = np.zeros((len(a_all), 14, 699))
-
     anzu_config = configbase + "anzu_fields.param"
 
     s_m_map = {0: 0, 2: 1, 5: 3, 9: 6}
     s_cb_map = {1: 0, 3: 1, 4: 2, 6: 3, 7: 4, 8: 5, 10: 6, 11: 7, 12: 8, 13: 9}
 
     for j, a_this in enumerate(np.array(a_all)):
-<<<<<<< HEAD
         print('working on snapshot {}'.format(j), flush=True)
-=======
->>>>>>> a6bc4f2d
+
         pk_zz_fname = (
             basename
             + "basis_spectra_za_surrogate_pk_rsd=False_pypower=True_a{:.4f}_nmesh1400.npy".format(
@@ -574,19 +550,13 @@
                 pk_ij_3lpt[j, s, :] = pk_cb_3lpt[s_cb_map[s]]
 
     np.save("{}/pk_ij_nn_hat_noexp_damp.npy".format(basename), pk_ij_hat)
-<<<<<<< HEAD
     np.save("{}/pk_ij_nn_smooth_noexp_damp.npy".format(basename), pk_ij_smooth)
     np.save("{}/pk_ij_nn_beta1_noexp_damp.npy".format(basename), pk_ij_beta1)
-=======
-    np.save("{}/pk_ij_nn_smooth_noexp_damp.npy".format(basename), pk_ij_hat)
-    np.save("{}/pk_ij_nn_beta1_noexp_damp.npy".format(basename), pk_ij_hat)
->>>>>>> a6bc4f2d
     np.save("{}/pk_ij_zz_noexp_damp.npy".format(basename), pk_ij_zz_all)
     np.save("{}/pk_ij_nn_noexp_damp.npy".format(basename), pk_ij_nn_all)
     np.save("{}/pk_ij_zn_noexp_damp.npy".format(basename), pk_ij_zn_all)
     np.save("{}/pk_ij_nz_noexp_damp.npy".format(basename), pk_ij_nz_all)
     np.save("{}/beta_ij_noexp_damp.npy".format(basename), beta_ij_all)
-<<<<<<< HEAD
     np.save("{}/beta_ij_smooth_noexp_damp.npy".format(basename), beta_ij_smooth_all)
     np.save("{}/pk_ij_zenbu_noexp_damp.npy".format(basename), pk_ij_zenbu)
     np.save("{}/pk_ij_3lpt_noexp_damp.npy".format(basename), pk_ij_3lpt)
@@ -605,9 +575,4 @@
 
     for configbase in configbases:
         print(configbase, flush=True)
-        reduce_variance_fullsim(configbase, rsd=rsd)
-=======
-    np.save("{}/beta_ij_smooth_noexp_damp.npy".format(basename), beta_ij_all)
-    np.save("{}/pk_ij_zenbu_noexp_damp.npy".format(basename), pk_ij_zenbu)
-    np.save("{}/pk_ij_3lpt_noexp_damp.npy".format(basename), pk_ij_3lpt)
->>>>>>> a6bc4f2d
+        reduce_variance_fullsim(configbase, rsd=rsd)