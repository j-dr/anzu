import sys, os
from mpi4py_fft import PFFT
from anzu.utils import combine_real_space_spectra, combine_measured_rsd_spectra
from scipy.interpolate import interp1d
from classy import Class
from mpi4py import MPI
from glob import glob
from yaml import Loader

from fields.make_lagfields import make_lagfields
from fields.measure_basis import advect_fields, measure_basis_spectra
from fields.common_functions import (
    get_snap_z,
    measure_pk,
    _get_resampler,
    CompensateCICAliasing,
    CompensateInterlacedCICAliasing,
)
from fields.field_level_bias import measure_field_level_bias

import numpy as np
import yaml
import pmesh
import h5py
import gc


comm = MPI.COMM_WORLD
rank = comm.rank
size = comm.size


def pk_list_to_vec(pk_ij_list):

    nspec = len(pk_ij_list)
    keys = list(pk_ij_list[0].keys())
    k = pk_ij_list[0]["k"]
    nk = k.shape[0]

    if "mu" in keys:
        mu = pk_ij_list[0]["mu"]
        nmu = mu.shape[-1]
    else:
        nmu = 1
        mu = None

    if "power_poles" in keys:
        npoles = pk_ij_list[0]["power_poles"].shape[0]
        has_poles = True
        pk_pole_array = np.zeros((nspec, npoles, nk))

    else:
        npoles = 1
        has_poles = False

    pk_wedge_array = np.zeros((nspec, nk, nmu))

    for i in range(nspec):
        # power_wedges is always defined, even if only using 1d pk (then wedge is [0,1])
        pk_wedges = pk_ij_list[i]["power_wedges"]
        pk_wedge_array[i, ...] = pk_wedges.reshape(nk, -1)

        if has_poles:
            pk_poles = pk_ij_list[i]["power_poles"]
            pk_pole_array[i, ...] = pk_poles

    if has_poles:
        return k, mu, pk_wedge_array, pk_pole_array
    else:
        return k, mu, pk_wedge_array, None


def get_linear_field(
    config, lag_field_dict, rank, size, nmesh, Lbox, pm, bias_vec=None
):

    boltz = Class()
    boltz.set(config["Cosmology"])
    boltz.compute()
    z_ic = config["z_ic"]
    z_this = get_snap_z(config["particledir"], config["sim_type"])
    D = boltz.scale_independent_growth_factor(z_this)
    D = D / boltz.scale_independent_growth_factor(z_ic)
    f = boltz.scale_independent_growth_factor_f(z_this)

    if bias_vec is not None:
        b = bias_vec[0]
    else:
        b = 1

    if config["rsd"]:
        delta, fft = real_to_redshift_space(
            lag_field_dict["delta"], nmesh, Lbox, rank, size, f, b=b
        )
    else:
        delta = lag_field_dict["delta"]

    grid = np.meshgrid(
        np.arange(nmesh)[rank * nmesh // size : (rank + 1) * nmesh // size],
        np.arange(nmesh),
        np.arange(nmesh),
        indexing="ij",
    )
    pos_x = ((grid[0] / nmesh) % 1) * Lbox
    pos_y = ((grid[1] / nmesh) % 1) * Lbox
    pos_z = ((grid[2] / nmesh) % 1) * Lbox
    pos = np.stack([pos_x, pos_y, pos_z])
    pos = pos.reshape(3, -1).T
    del pos_x, pos_y, pos_z

    layout = pm.decompose(pos)
    p = layout.exchange(pos)
    d = layout.exchange(delta.flatten())

    mesh = pm.paint(p, mass=d)
    del p, d, pos

    mesh = (
        mesh.r2c()
    )  # don't need to dealias, because 'particles' are all on grid points
    field_dict = {"delta": mesh}
    field_D = [D]

    return field_dict, field_D, z_this


def real_to_redshift_space(field, nmesh, lbox, rank, nranks, f, fft=None, b=1):

    if fft is None:
        N = np.array([nmesh, nmesh, nmesh], dtype=int)
        fft = PFFT(MPI.COMM_WORLD, N, axes=(0, 1, 2), dtype="float32", grid=(-1,))

    field_k = fft.forward(field)

    kvals = np.fft.fftfreq(nmesh) * (2 * np.pi * nmesh) / lbox
    kvalsmpi = kvals[rank * nmesh // nranks : (rank + 1) * nmesh // nranks]
    kvalsr = np.fft.rfftfreq(nmesh) * (2 * np.pi * nmesh) / lbox

    kx, ky, kz = np.meshgrid(kvalsmpi, kvals, kvalsr)
    knorm = kx**2 + ky**2 + kz**2
    mu = kz / np.sqrt(knorm)

    if knorm[0][0][0] == 0:
        knorm[0][0][0] = 1
        mu[0][0][0] = 0

    rsdfac = b + f * mu**2
    del kx, ky, kz, mu

    field_k_rsd = field_k * rsdfac
    field_rsd = fft.backward(field_k_rsd)

    return field_rsd, fft


def get_cv_fields(
    config, lindir, basename, lbox, nmesh, linear_surrogate=False, bias_vec=[None]
):

    resampler_type = "cic"
    resampler = _get_resampler(resampler_type)

    linfields = glob(lindir + "{}_{}_*_np.npy".format(basename, nmesh))
    if len(linfields) == 0:
        make_lagfields(config, save_to_disk=True)
        lag_field_dict = None
    elif linear_surrogate:
        lag_field_dict = {}
        arr = np.load(
            lindir + "{}_{}_{}_np.npy".format(basename, nmesh, "delta"),
            mmap_mode="r",
        )
        lag_field_dict["delta"] = arr[
            rank * nmesh // size : (rank + 1) * nmesh // size, :, :
        ]
        keynames = ["delta"]
        labelvec = ["delta"]
    else:
        lag_field_dict = None

    # advect ZA fields
    if not linear_surrogate:
        pm, field_dict, field_D, keynames, labelvec, zbox = advect_fields(
            config, lag_field_dict=lag_field_dict
        )
    else:
        pm = pmesh.pm.ParticleMesh(
            [nmesh, nmesh, nmesh], lbox, dtype="float32", resampler=resampler, comm=comm
        )
        field_dict, field_D, zbox = get_linear_field(
            config, lag_field_dict, rank, size, nmesh, lbox, pm, bias_vec=bias_vec[0]
        )

    return pm, field_dict, field_D, keynames, labelvec, zbox


def tracer_power(
    tracer_pos, resampler, pm, Lbox, nmesh, rsd=False, use_pypower=True, interlaced=True
):
    layout = pm.decompose(tracer_pos)
    p = layout.exchange(tracer_pos)
    tracerfield = pm.paint(p, mass=1, resampler=resampler)

    if interlaced:
        H = Lbox / nmesh
        shifted = pm.affine.shift(0.5)
        field_interlaced = pm.create(type="real")
        field_interlaced[:] = 0
        pm.paint(
            p, mass=1, resampler=resampler, out=field_interlaced, transform=shifted
        )

        c1 = tracerfield.r2c()
        c2 = field_interlaced.r2c()

        for k, s1, s2 in zip(c1.slabs.x, c1.slabs, c2.slabs):
            kH = sum(k[i] * H for i in range(3))
            s1[...] = s1[...] * 0.5 + s2[...] * 0.5 * np.exp(0.5 * 1j * kH)

        c1.c2r(tracerfield)

    tracerfield = tracerfield / tracerfield.cmean() - 1
    tracerfield = tracerfield.r2c()

    if interlaced:
        tracerfield.apply(CompensateInterlacedCICAliasing, kind="circular")
    else:
        tracerfield.apply(CompensateCICAliasing, kind="circular")

    del tracer_pos, p

    # measure tracer auto-power
    pk_tt_dict = measure_pk(
        tracerfield, tracerfield, Lbox, nmesh, rsd, use_pypower, 1, 1
    )

    return tracerfield, pk_tt_dict


def field_level_bias(
    tracerfield,
    field_dict,
    field_D,
    nmesh,
    kmax,
    Lbox,
    pm,
    rsd,
    M=None,
    save=True,
    outdir=None,
    stype=None,
    tbase=None,
    zbox=None,
):

    if "1m" in field_dict:
        dm = field_dict.pop("1m")
        d = field_D[0]
        field_D = field_D[1:]
    else:
        dm = None
    M, A, bv, zafield = measure_field_level_bias(
        comm, pm, tracerfield, field_dict, field_D, nmesh, kmax, Lbox, M=M
    )

    if dm is not None:
        field_dict["1m"] = dm
        temp = np.copy(field_D)
        field_D = np.zeros(len(field_D) + 1)
        field_D[0] = d
        field_D[1:] = temp

    if save:
        np.save(
            "{}/b_{}cv_rsd={}_kmax{:.4f}_{}_a{:.4f}.npy".format(
                outdir, stype, rsd, kmax[0], tbase, 1 / (zbox + 1)
            ),
            bv,
        )
        np.save(
            "{}/M_{}cv_rsd={}_kmax{:.4f}_a{:.4f}.npy".format(
                outdir, stype, rsd, kmax[0], 1 / (zbox + 1)
            ),
            M,
        )
        np.save(
            "{}/A_{}cv_rsd={}_kmax{:.4f}_{}_a{:.4f}.npy".format(
                outdir, stype, rsd, kmax[0], tbase, 1 / (zbox + 1)
            ),
            A,
        )

    return bv, zafield


def error_power_spectrum(
    tracerfield,
    bias_vec,
    field_dict,
    field_D,
    nmesh,
    kmax,
    Lbox,
    rsd,
    save=False,
    lindir=None,
    use_pypower=True,
    stype=None,
    tbase=None,
    zbox=None,
):

    zafield = field_dict["1cb"].copy()
    counter = 0

    for j, k in enumerate(field_dict):
        if (k == "1m") | (k == "1cb"):
            continue

        try:
            zafield += bias_vec[counter] * field_D[counter] * field_dict[k]
            counter += 1
        except IndexError as e:
            continue

    eps = tracerfield - zafield
    pk_ee = measure_pk(eps, eps, Lbox, nmesh, rsd, use_pypower, 1, 1)
    pk_zz_fl = measure_pk(zafield, zafield, Lbox, nmesh, rsd, use_pypower, 1, 1)

    if save:
        np.save(
            lindir
            + "{}cv_surrogate_{}_resid_pk_rsd={}_kmax{:0.4f}_opmax{}_pypower={}_a{:.4f}_nmesh{}.npy".format(
                stype, tbase, rsd, kmax[0], 4, use_pypower, 1 / (zbox + 1), nmesh
            ),
            [pk_ee],
        )

        np.save(
            lindir
            + "{}cv_surrogate_{}_fieldsum_pk_rsd={}_kmax{:.4f}_opmax{}_pypower={}_a{:.4f}_nmesh{}.npy".format(
                stype, tbase, rsd, kmax[0], 4, use_pypower, 1 / (zbox + 1), nmesh
            ),
            [pk_zz_fl],
        )


def reduce_variance(
    config, tracer_files=None, tracer_pos_list=None, save=True, measure_perr=False
):

    # configuration
    if (tracer_files is None) & (tracer_pos_list is None):
        tracer_files = [config["tracer_file"]]
        read_tracers = True
        n_tracers = 1
    elif tracer_pos_list:
        read_tracers = False
        n_tracers = len(tracer_pos_list)
    else:
        read_tracers = True
        n_tracers = 1

    lattice_type = int(config.get("lattice_type", 0))
    config["lattice_type"] = lattice_type
    lindir = config["outdir"]

<<<<<<< HEAD
    kmax = np.atleast_1d(config["field_level_kmax"])
    nmesh = int(config["nmesh_out"])
    Lbox = float(config["lbox"])
    linear_surrogate = config.get("linear_surrogate", False)
    rsd = config["rsd"]
    measure_cross_spectra = config.get("measure_cross_spectra", True)

    resampler_type = "cic"
    resampler = _get_resampler(resampler_type)
    interlaced = config.get("interlaced", False)

    if config["compute_cv_surrogate"]:
        basename = "mpi_icfields_nmesh_filt"
=======
    if tracer_files is None:
        tracer_files= [config['tracer_file']]
        
    kmax = np.atleast_1d(config['field_level_kmax'])
    nmesh = int(config['nmesh_in'])
    nmesh_out = int(config['nmesh_out'])
    Lbox = float(config['lbox'])    
    linear_surrogate = config.get('linear_surrogate', False)
    measure_cross_spectra = config.get('measure_cross_spectra', True)
    filt = config.get('surrogate_gaussian_cutoff', True)

    resampler_type = 'cic'
    resampler = _get_resampler(resampler_type)

    if config['compute_cv_surrogate']:
        if filt:
            basename = "mpi_icfields_nmesh_filt"
        else:
            basename = "mpi_icfields_nmesh"
>>>>>>> 3938c2a3
    else:
        basename = "mpi_icfields_nmesh"

    # Optionally pass measured biases, or ask for them to
    # be fit for a the field level.
    if "bias_vec" in config:
        bias_vec = config["bias_vec"]
        field_level_bias = False
        M = None
    else:
        bias_vec = [None] * len(tracer_files)
        field_level_bias = config.get("field_level_bias", False)
        M_file = config.get("field_level_M", None)
        if M_file:
            M = np.load(M_file)
        else:
            M = None

    if linear_surrogate:
        stype = "l"
    elif config["compute_cv_surrogate"]:
        stype = "z"
    else:
        stype = "heft"

    # get the relevant cv fields
    pm, field_dict, field_D, keynames, labelvec, zbox = get_cv_fields(
        config,
        lindir,
        basename,
        Lbox,
        nmesh,
        linear_surrogate=linear_surrogate,
        linear_bias=bias_vec[0],
    )

    for ii in range(n_tracers):
        if read_tracers:
            tracer_file = tracer_files[ii]

            if rsd:
                tracer_pos = h5py.File(tracer_file)["pos_zspace"][rank::size, :]
            else:
                tracer_pos = h5py.File(tracer_file)["pos_rspace"][rank::size, :]
        else:
<<<<<<< HEAD
            tracer_pos = tracer_pos_list[ii]
            tracer_file = None

        tracerfield, pk_tt_dict = tracer_power(
            tracer_pos, resampler, pm, Lbox, nmesh, rsd=False, interlaced=interlaced
=======
            lag_field_dict = None    
        
    #advect ZA fields
    if not linear_surrogate:
        pm, field_dict, field_D, keynames, labelvec, zbox = advect_fields(config, lag_field_dict=lag_field_dict)
    else:
        pm = pmesh.pm.ParticleMesh(
            [nmesh_out, nmesh_out, nmesh_out], Lbox, dtype="float32", resampler=resampler, comm=comm
>>>>>>> 3938c2a3
        )

        field_dict2 = {"t": tracerfield}
        field_D2 = [1]

<<<<<<< HEAD
        if tracer_file:
            tbase = tracer_file.split("/")[-1]
        else:
            tbase = "tt_{}".format(ii)
=======
    if linear_surrogate:
        stype = 'l'
    elif config['compute_cv_surrogate']:
        stype = 'z'
    else:
        stype = 'heft'

    for ii, tracer_file in enumerate(tracer_files):

        if linear_surrogate and (len(tracer_files)>1):
            field_dict, field_D, zbox = get_linear_field(config, lag_field_dict, rank, size, nmesh, bias_vec=bias_vec[ii])            
    
        if config['rsd']:
            tracer_pos = h5py.File(tracer_file)['pos_zspace'][rank::size,:]
        else:
            tracer_pos = h5py.File(tracer_file)['pos_rspace'][rank::size,:]
        
        layout = pm.decompose(tracer_pos)
        p = layout.exchange(tracer_pos)
        tracerfield = pm.paint(p, mass=1, resampler=resampler)
        tracerfield = tracerfield / tracerfield.cmean() - 1
        tracerfield = tracerfield.r2c()
        tracerfield.apply(CompensateCICAliasing, kind='circular')
        del tracer_pos, p
        
        #measure tracer auto-power
        pk_tt_dict = measure_pk(tracerfield, tracerfield, Lbox, nmesh_out, config['rsd'], config['use_pypower'], 1, 1)
    
        field_dict2 = {'t':tracerfield}
        field_D2 = [1]
>>>>>>> 3938c2a3

        np.save(
            lindir
            + "{}_auto_pk_rsd={}_pypower={}_a{:.4f}_nmesh{}.npy".format(
<<<<<<< HEAD
                tbase, config["rsd"], config["use_pypower"], 1 / (zbox + 1), nmesh
=======
                tracer_file.split('/')[-1], config['rsd'], config['use_pypower'], 1 / (zbox + 1), nmesh_out
>>>>>>> 3938c2a3
            ),
            [pk_tt_dict],
        )

        if measure_cross_spectra:

            pk_auto_vec, pk_cross_vec = measure_basis_spectra(
                config,
                field_dict,
                field_D,
                keynames,
                labelvec,
                zbox,
                field_dict2=field_dict2,
                field_D2=field_D2,
                save=False,
            )

            np.save(
                lindir
<<<<<<< HEAD
                + "{}cv_surrogate_auto_pk_rsd={}_pypower={}_a{:.4f}_nmesh{}.npy".format(
                    stype, config["rsd"], config["use_pypower"], 1 / (zbox + 1), nmesh
=======
                + "{}cv_surrogate_auto_pk_rsd={}_pypower={}_a{:.4f}_nmesh{}.npy".format(stype,
                                                                                        config['rsd'], config['use_pypower'], 1 / (zbox + 1), nmesh_out
>>>>>>> 3938c2a3
                ),
                pk_auto_vec,
            )

            np.save(
                lindir
<<<<<<< HEAD
                + "{}cv_cross_{}_pk_rsd={}_pypower={}_a{:.4f}_nmesh{}.npy".format(
                    stype,
                    tbase,
                    config["rsd"],
                    config["use_pypower"],
                    1 / (zbox + 1),
                    nmesh,
=======
                + "{}cv_cross_{}_pk_rsd={}_pypower={}_a{:.4f}_nmesh{}.npy".format(stype,
                                                                                  tracer_file.split('/')[-1], config['rsd'], config['use_pypower'], 1 / (zbox + 1), nmesh_out
>>>>>>> 3938c2a3
                ),
                pk_cross_vec,
            )

        if (bias_vec[ii] is None) & (field_level_bias):
            bv, field_level_bias(
                tracerfield,
                field_dict,
                field_D,
                nmesh,
                kmax,
                Lbox,
                pm,
                rsd,
                M=M,
                save=save,
                outdir=lindir,
                stype=stype,
                tbase=tbase,
                zbox=zbox,
            )
        else:
<<<<<<< HEAD
            bv = bias_vec[ii]

        if measure_perr:
            error_power_spectrum(
                tracerfield,
                bv,
                field_dict,
                field_D,
                nmesh,
                kmax,
                Lbox,
                rsd,
                save=save,
                lindir=lindir,
                use_pypower=True,
                stype=stype,
                tbase=tbase,
                zbox=zbox,
=======
            if (bias_vec[ii] is None) & field_level_bias:
                if '1m' in field_dict:
                    dm = field_dict.pop('1m')
                    d = field_D[0]
                    field_D = field_D[1:]
                else:
                    dm = None
                M, A, bv, zafield = measure_field_level_bias(comm, pm, tracerfield, field_dict, field_D, nmesh_out, kmax, Lbox, M=M)

                if dm is not None:
                    field_dict['1m'] = dm
                    temp = np.copy(field_D)
                    field_D = np.zeros(len(field_D)+1)
                    field_D[0] = d
                    field_D[1:] = temp

                np.save('{}/b_{}cv_rsd={}_kmax{:.4f}_{}_a{:.4f}.npy'.format(config['outdir'], stype, config['rsd'], kmax[0], tracer_file.split('/')[-1], 1 / (zbox + 1)), bv)
                np.save('{}/M_{}cv_rsd={}_kmax{:.4f}_a{:.4f}.npy'.format(config['outdir'], stype, config['rsd'], kmax[0], 1 / (zbox + 1)), M)
                np.save('{}/A_{}cv_rsd={}_kmax{:.4f}_{}_a{:.4f}.npy'.format(config['outdir'], stype, config['rsd'], kmax[0], tracer_file.split('/')[-1], 1 / (zbox + 1)), A)                
            
            elif bias_vec[ii] is not None:
                zafield = field_dict['1cb'].copy()
                counter = 0
                for j, k in enumerate(field_dict):
                    if (k=='1m') | (k=='1cb'): continue

                    try:
                        zafield += bias_vec[ii][counter] * field_D[counter] * field_dict[k]
                        counter += 1
                    except IndexError as e:
                        continue

            eps = tracerfield - zafield
            pk_ee = measure_pk(eps, eps, Lbox, nmesh_out, config['rsd'], config['use_pypower'], 1, 1)
            pk_zz_fl = measure_pk(zafield, zafield, Lbox, nmesh_out, config['rsd'], config['use_pypower'], 1, 1)

            np.save(
                lindir
                + "{}cv_surrogate_{}_resid_pk_rsd={}_kmax{:0.4f}_opmax{}_pypower={}_a{:.4f}_nmesh{}.npy".format(stype, tracer_file.split('/')[-1], config['rsd'], kmax[0], 4, config['use_pypower'], 1 / (zbox + 1), nmesh_out),
                [pk_ee],
            )
            np.save(
                lindir
                + "{}cv_surrogate_{}_fieldsum_pk_rsd={}_kmax{:.4f}_opmax{}_pypower={}_a{:.4f}_nmesh{}.npy".format(stype, tracer_file.split('/')[-1], config['rsd'], kmax[0], 4, config['use_pypower'], 1 / (zbox + 1), nmesh_out),
                [pk_zz_fl],
>>>>>>> 3938c2a3
            )

# CV estimator goes here
#        np.save(
#            lindir
#            + "{}_auto_zcved_pk_rsd={}_pypower={}_a{:.4f}_nmesh{}.npy".format(
#                tbase, config["rsd"], config["use_pypower"], 1 / (zbox + 1), nmesh
#            ),
#            [pk_tt_hat],
#        )


if __name__ == "__main__":

    config = sys.argv[1]
    if len(sys.argv) > 2:
        tracer_files = sys.argv[2:]
    else:
        tracer_files = None

    with open(config, "r") as fp:
        config = yaml.load(fp, Loader=Loader)

    if tracer_files is None:
        tracer_files = [config["tracer_file"]]

    reduce_variance(config, tracer_files=tracer_files)<|MERGE_RESOLUTION|>--- conflicted
+++ resolved
@@ -366,24 +366,10 @@
     config["lattice_type"] = lattice_type
     lindir = config["outdir"]
 
-<<<<<<< HEAD
-    kmax = np.atleast_1d(config["field_level_kmax"])
-    nmesh = int(config["nmesh_out"])
-    Lbox = float(config["lbox"])
-    linear_surrogate = config.get("linear_surrogate", False)
     rsd = config["rsd"]
-    measure_cross_spectra = config.get("measure_cross_spectra", True)
-
     resampler_type = "cic"
     resampler = _get_resampler(resampler_type)
     interlaced = config.get("interlaced", False)
-
-    if config["compute_cv_surrogate"]:
-        basename = "mpi_icfields_nmesh_filt"
-=======
-    if tracer_files is None:
-        tracer_files= [config['tracer_file']]
-        
     kmax = np.atleast_1d(config['field_level_kmax'])
     nmesh = int(config['nmesh_in'])
     nmesh_out = int(config['nmesh_out'])
@@ -400,7 +386,6 @@
             basename = "mpi_icfields_nmesh_filt"
         else:
             basename = "mpi_icfields_nmesh"
->>>>>>> 3938c2a3
     else:
         basename = "mpi_icfields_nmesh"
 
@@ -446,73 +431,25 @@
             else:
                 tracer_pos = h5py.File(tracer_file)["pos_rspace"][rank::size, :]
         else:
-<<<<<<< HEAD
             tracer_pos = tracer_pos_list[ii]
             tracer_file = None
 
         tracerfield, pk_tt_dict = tracer_power(
-            tracer_pos, resampler, pm, Lbox, nmesh, rsd=False, interlaced=interlaced
-=======
-            lag_field_dict = None    
-        
-    #advect ZA fields
-    if not linear_surrogate:
-        pm, field_dict, field_D, keynames, labelvec, zbox = advect_fields(config, lag_field_dict=lag_field_dict)
-    else:
-        pm = pmesh.pm.ParticleMesh(
-            [nmesh_out, nmesh_out, nmesh_out], Lbox, dtype="float32", resampler=resampler, comm=comm
->>>>>>> 3938c2a3
+            tracer_pos, resampler, pm, Lbox, nmesh_out, rsd=False, interlaced=interlaced
         )
 
         field_dict2 = {"t": tracerfield}
         field_D2 = [1]
 
-<<<<<<< HEAD
         if tracer_file:
             tbase = tracer_file.split("/")[-1]
         else:
             tbase = "tt_{}".format(ii)
-=======
-    if linear_surrogate:
-        stype = 'l'
-    elif config['compute_cv_surrogate']:
-        stype = 'z'
-    else:
-        stype = 'heft'
-
-    for ii, tracer_file in enumerate(tracer_files):
-
-        if linear_surrogate and (len(tracer_files)>1):
-            field_dict, field_D, zbox = get_linear_field(config, lag_field_dict, rank, size, nmesh, bias_vec=bias_vec[ii])            
-    
-        if config['rsd']:
-            tracer_pos = h5py.File(tracer_file)['pos_zspace'][rank::size,:]
-        else:
-            tracer_pos = h5py.File(tracer_file)['pos_rspace'][rank::size,:]
-        
-        layout = pm.decompose(tracer_pos)
-        p = layout.exchange(tracer_pos)
-        tracerfield = pm.paint(p, mass=1, resampler=resampler)
-        tracerfield = tracerfield / tracerfield.cmean() - 1
-        tracerfield = tracerfield.r2c()
-        tracerfield.apply(CompensateCICAliasing, kind='circular')
-        del tracer_pos, p
-        
-        #measure tracer auto-power
-        pk_tt_dict = measure_pk(tracerfield, tracerfield, Lbox, nmesh_out, config['rsd'], config['use_pypower'], 1, 1)
-    
-        field_dict2 = {'t':tracerfield}
-        field_D2 = [1]
->>>>>>> 3938c2a3
 
         np.save(
             lindir
             + "{}_auto_pk_rsd={}_pypower={}_a{:.4f}_nmesh{}.npy".format(
-<<<<<<< HEAD
-                tbase, config["rsd"], config["use_pypower"], 1 / (zbox + 1), nmesh
-=======
-                tracer_file.split('/')[-1], config['rsd'], config['use_pypower'], 1 / (zbox + 1), nmesh_out
->>>>>>> 3938c2a3
+                tbase, config["rsd"], config["use_pypower"], 1 / (zbox + 1), nmesh_out
             ),
             [pk_tt_dict],
         )
@@ -533,31 +470,21 @@
 
             np.save(
                 lindir
-<<<<<<< HEAD
                 + "{}cv_surrogate_auto_pk_rsd={}_pypower={}_a{:.4f}_nmesh{}.npy".format(
-                    stype, config["rsd"], config["use_pypower"], 1 / (zbox + 1), nmesh
-=======
-                + "{}cv_surrogate_auto_pk_rsd={}_pypower={}_a{:.4f}_nmesh{}.npy".format(stype,
-                                                                                        config['rsd'], config['use_pypower'], 1 / (zbox + 1), nmesh_out
->>>>>>> 3938c2a3
+                    stype, config["rsd"], config["use_pypower"], 1 / (zbox + 1), nmesh_out
                 ),
                 pk_auto_vec,
             )
 
             np.save(
                 lindir
-<<<<<<< HEAD
                 + "{}cv_cross_{}_pk_rsd={}_pypower={}_a{:.4f}_nmesh{}.npy".format(
                     stype,
                     tbase,
                     config["rsd"],
                     config["use_pypower"],
                     1 / (zbox + 1),
-                    nmesh,
-=======
-                + "{}cv_cross_{}_pk_rsd={}_pypower={}_a{:.4f}_nmesh{}.npy".format(stype,
-                                                                                  tracer_file.split('/')[-1], config['rsd'], config['use_pypower'], 1 / (zbox + 1), nmesh_out
->>>>>>> 3938c2a3
+                    nmesh_out,
                 ),
                 pk_cross_vec,
             )
@@ -580,7 +507,6 @@
                 zbox=zbox,
             )
         else:
-<<<<<<< HEAD
             bv = bias_vec[ii]
 
         if measure_perr:
@@ -589,7 +515,7 @@
                 bv,
                 field_dict,
                 field_D,
-                nmesh,
+                nmesh_out,
                 kmax,
                 Lbox,
                 rsd,
@@ -599,53 +525,6 @@
                 stype=stype,
                 tbase=tbase,
                 zbox=zbox,
-=======
-            if (bias_vec[ii] is None) & field_level_bias:
-                if '1m' in field_dict:
-                    dm = field_dict.pop('1m')
-                    d = field_D[0]
-                    field_D = field_D[1:]
-                else:
-                    dm = None
-                M, A, bv, zafield = measure_field_level_bias(comm, pm, tracerfield, field_dict, field_D, nmesh_out, kmax, Lbox, M=M)
-
-                if dm is not None:
-                    field_dict['1m'] = dm
-                    temp = np.copy(field_D)
-                    field_D = np.zeros(len(field_D)+1)
-                    field_D[0] = d
-                    field_D[1:] = temp
-
-                np.save('{}/b_{}cv_rsd={}_kmax{:.4f}_{}_a{:.4f}.npy'.format(config['outdir'], stype, config['rsd'], kmax[0], tracer_file.split('/')[-1], 1 / (zbox + 1)), bv)
-                np.save('{}/M_{}cv_rsd={}_kmax{:.4f}_a{:.4f}.npy'.format(config['outdir'], stype, config['rsd'], kmax[0], 1 / (zbox + 1)), M)
-                np.save('{}/A_{}cv_rsd={}_kmax{:.4f}_{}_a{:.4f}.npy'.format(config['outdir'], stype, config['rsd'], kmax[0], tracer_file.split('/')[-1], 1 / (zbox + 1)), A)                
-            
-            elif bias_vec[ii] is not None:
-                zafield = field_dict['1cb'].copy()
-                counter = 0
-                for j, k in enumerate(field_dict):
-                    if (k=='1m') | (k=='1cb'): continue
-
-                    try:
-                        zafield += bias_vec[ii][counter] * field_D[counter] * field_dict[k]
-                        counter += 1
-                    except IndexError as e:
-                        continue
-
-            eps = tracerfield - zafield
-            pk_ee = measure_pk(eps, eps, Lbox, nmesh_out, config['rsd'], config['use_pypower'], 1, 1)
-            pk_zz_fl = measure_pk(zafield, zafield, Lbox, nmesh_out, config['rsd'], config['use_pypower'], 1, 1)
-
-            np.save(
-                lindir
-                + "{}cv_surrogate_{}_resid_pk_rsd={}_kmax{:0.4f}_opmax{}_pypower={}_a{:.4f}_nmesh{}.npy".format(stype, tracer_file.split('/')[-1], config['rsd'], kmax[0], 4, config['use_pypower'], 1 / (zbox + 1), nmesh_out),
-                [pk_ee],
-            )
-            np.save(
-                lindir
-                + "{}cv_surrogate_{}_fieldsum_pk_rsd={}_kmax{:.4f}_opmax{}_pypower={}_a{:.4f}_nmesh{}.npy".format(stype, tracer_file.split('/')[-1], config['rsd'], kmax[0], 4, config['use_pypower'], 1 / (zbox + 1), nmesh_out),
-                [pk_zz_fl],
->>>>>>> 3938c2a3
             )
 
 # CV estimator goes here
